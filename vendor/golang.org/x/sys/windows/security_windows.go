// Copyright 2012 The Go Authors. All rights reserved.
// Use of this source code is governed by a BSD-style
// license that can be found in the LICENSE file.

package windows

import (
	"syscall"
	"unsafe"

	"golang.org/x/sys/internal/unsafeheader"
)

const (
	NameUnknown          = 0
	NameFullyQualifiedDN = 1
	NameSamCompatible    = 2
	NameDisplay          = 3
	NameUniqueId         = 6
	NameCanonical        = 7
	NameUserPrincipal    = 8
	NameCanonicalEx      = 9
	NameServicePrincipal = 10
	NameDnsDomain        = 12
)

// This function returns 1 byte BOOLEAN rather than the 4 byte BOOL.
// http://blogs.msdn.com/b/drnick/archive/2007/12/19/windows-and-upn-format-credentials.aspx
//sys	TranslateName(accName *uint16, accNameFormat uint32, desiredNameFormat uint32, translatedName *uint16, nSize *uint32) (err error) [failretval&0xff==0] = secur32.TranslateNameW
//sys	GetUserNameEx(nameFormat uint32, nameBuffre *uint16, nSize *uint32) (err error) [failretval&0xff==0] = secur32.GetUserNameExW

// TranslateAccountName converts a directory service
// object name from one format to another.
func TranslateAccountName(username string, from, to uint32, initSize int) (string, error) {
	u, e := UTF16PtrFromString(username)
	if e != nil {
		return "", e
	}
	n := uint32(50)
	for {
		b := make([]uint16, n)
		e = TranslateName(u, from, to, &b[0], &n)
		if e == nil {
			return UTF16ToString(b[:n]), nil
		}
		if e != ERROR_INSUFFICIENT_BUFFER {
			return "", e
		}
		if n <= uint32(len(b)) {
			return "", e
		}
	}
}

const (
	// do not reorder
	NetSetupUnknownStatus = iota
	NetSetupUnjoined
	NetSetupWorkgroupName
	NetSetupDomainName
)

type UserInfo10 struct {
	Name       *uint16
	Comment    *uint16
	UsrComment *uint16
	FullName   *uint16
}

//sys	NetUserGetInfo(serverName *uint16, userName *uint16, level uint32, buf **byte) (neterr error) = netapi32.NetUserGetInfo
//sys	NetGetJoinInformation(server *uint16, name **uint16, bufType *uint32) (neterr error) = netapi32.NetGetJoinInformation
//sys	NetApiBufferFree(buf *byte) (neterr error) = netapi32.NetApiBufferFree

const (
	// do not reorder
	SidTypeUser = 1 + iota
	SidTypeGroup
	SidTypeDomain
	SidTypeAlias
	SidTypeWellKnownGroup
	SidTypeDeletedAccount
	SidTypeInvalid
	SidTypeUnknown
	SidTypeComputer
	SidTypeLabel
)

type SidIdentifierAuthority struct {
	Value [6]byte
}

var (
	SECURITY_NULL_SID_AUTHORITY        = SidIdentifierAuthority{[6]byte{0, 0, 0, 0, 0, 0}}
	SECURITY_WORLD_SID_AUTHORITY       = SidIdentifierAuthority{[6]byte{0, 0, 0, 0, 0, 1}}
	SECURITY_LOCAL_SID_AUTHORITY       = SidIdentifierAuthority{[6]byte{0, 0, 0, 0, 0, 2}}
	SECURITY_CREATOR_SID_AUTHORITY     = SidIdentifierAuthority{[6]byte{0, 0, 0, 0, 0, 3}}
	SECURITY_NON_UNIQUE_AUTHORITY      = SidIdentifierAuthority{[6]byte{0, 0, 0, 0, 0, 4}}
	SECURITY_NT_AUTHORITY              = SidIdentifierAuthority{[6]byte{0, 0, 0, 0, 0, 5}}
	SECURITY_MANDATORY_LABEL_AUTHORITY = SidIdentifierAuthority{[6]byte{0, 0, 0, 0, 0, 16}}
)

const (
	SECURITY_NULL_RID                   = 0
	SECURITY_WORLD_RID                  = 0
	SECURITY_LOCAL_RID                  = 0
	SECURITY_CREATOR_OWNER_RID          = 0
	SECURITY_CREATOR_GROUP_RID          = 1
	SECURITY_DIALUP_RID                 = 1
	SECURITY_NETWORK_RID                = 2
	SECURITY_BATCH_RID                  = 3
	SECURITY_INTERACTIVE_RID            = 4
	SECURITY_LOGON_IDS_RID              = 5
	SECURITY_SERVICE_RID                = 6
	SECURITY_LOCAL_SYSTEM_RID           = 18
	SECURITY_BUILTIN_DOMAIN_RID         = 32
	SECURITY_PRINCIPAL_SELF_RID         = 10
	SECURITY_CREATOR_OWNER_SERVER_RID   = 0x2
	SECURITY_CREATOR_GROUP_SERVER_RID   = 0x3
	SECURITY_LOGON_IDS_RID_COUNT        = 0x3
	SECURITY_ANONYMOUS_LOGON_RID        = 0x7
	SECURITY_PROXY_RID                  = 0x8
	SECURITY_ENTERPRISE_CONTROLLERS_RID = 0x9
	SECURITY_SERVER_LOGON_RID           = SECURITY_ENTERPRISE_CONTROLLERS_RID
	SECURITY_AUTHENTICATED_USER_RID     = 0xb
	SECURITY_RESTRICTED_CODE_RID        = 0xc
	SECURITY_NT_NON_UNIQUE_RID          = 0x15
)

// Predefined domain-relative RIDs for local groups.
// See https://msdn.microsoft.com/en-us/library/windows/desktop/aa379649(v=vs.85).aspx
const (
	DOMAIN_ALIAS_RID_ADMINS                         = 0x220
	DOMAIN_ALIAS_RID_USERS                          = 0x221
	DOMAIN_ALIAS_RID_GUESTS                         = 0x222
	DOMAIN_ALIAS_RID_POWER_USERS                    = 0x223
	DOMAIN_ALIAS_RID_ACCOUNT_OPS                    = 0x224
	DOMAIN_ALIAS_RID_SYSTEM_OPS                     = 0x225
	DOMAIN_ALIAS_RID_PRINT_OPS                      = 0x226
	DOMAIN_ALIAS_RID_BACKUP_OPS                     = 0x227
	DOMAIN_ALIAS_RID_REPLICATOR                     = 0x228
	DOMAIN_ALIAS_RID_RAS_SERVERS                    = 0x229
	DOMAIN_ALIAS_RID_PREW2KCOMPACCESS               = 0x22a
	DOMAIN_ALIAS_RID_REMOTE_DESKTOP_USERS           = 0x22b
	DOMAIN_ALIAS_RID_NETWORK_CONFIGURATION_OPS      = 0x22c
	DOMAIN_ALIAS_RID_INCOMING_FOREST_TRUST_BUILDERS = 0x22d
	DOMAIN_ALIAS_RID_MONITORING_USERS               = 0x22e
	DOMAIN_ALIAS_RID_LOGGING_USERS                  = 0x22f
	DOMAIN_ALIAS_RID_AUTHORIZATIONACCESS            = 0x230
	DOMAIN_ALIAS_RID_TS_LICENSE_SERVERS             = 0x231
	DOMAIN_ALIAS_RID_DCOM_USERS                     = 0x232
	DOMAIN_ALIAS_RID_IUSERS                         = 0x238
	DOMAIN_ALIAS_RID_CRYPTO_OPERATORS               = 0x239
	DOMAIN_ALIAS_RID_CACHEABLE_PRINCIPALS_GROUP     = 0x23b
	DOMAIN_ALIAS_RID_NON_CACHEABLE_PRINCIPALS_GROUP = 0x23c
	DOMAIN_ALIAS_RID_EVENT_LOG_READERS_GROUP        = 0x23d
	DOMAIN_ALIAS_RID_CERTSVC_DCOM_ACCESS_GROUP      = 0x23e
)

//sys	LookupAccountSid(systemName *uint16, sid *SID, name *uint16, nameLen *uint32, refdDomainName *uint16, refdDomainNameLen *uint32, use *uint32) (err error) = advapi32.LookupAccountSidW
//sys	LookupAccountName(systemName *uint16, accountName *uint16, sid *SID, sidLen *uint32, refdDomainName *uint16, refdDomainNameLen *uint32, use *uint32) (err error) = advapi32.LookupAccountNameW
//sys	ConvertSidToStringSid(sid *SID, stringSid **uint16) (err error) = advapi32.ConvertSidToStringSidW
//sys	ConvertStringSidToSid(stringSid *uint16, sid **SID) (err error) = advapi32.ConvertStringSidToSidW
//sys	GetLengthSid(sid *SID) (len uint32) = advapi32.GetLengthSid
//sys	CopySid(destSidLen uint32, destSid *SID, srcSid *SID) (err error) = advapi32.CopySid
//sys	AllocateAndInitializeSid(identAuth *SidIdentifierAuthority, subAuth byte, subAuth0 uint32, subAuth1 uint32, subAuth2 uint32, subAuth3 uint32, subAuth4 uint32, subAuth5 uint32, subAuth6 uint32, subAuth7 uint32, sid **SID) (err error) = advapi32.AllocateAndInitializeSid
//sys	createWellKnownSid(sidType WELL_KNOWN_SID_TYPE, domainSid *SID, sid *SID, sizeSid *uint32) (err error) = advapi32.CreateWellKnownSid
//sys	isWellKnownSid(sid *SID, sidType WELL_KNOWN_SID_TYPE) (isWellKnown bool) = advapi32.IsWellKnownSid
//sys	FreeSid(sid *SID) (err error) [failretval!=0] = advapi32.FreeSid
//sys	EqualSid(sid1 *SID, sid2 *SID) (isEqual bool) = advapi32.EqualSid
//sys	getSidIdentifierAuthority(sid *SID) (authority *SidIdentifierAuthority) = advapi32.GetSidIdentifierAuthority
//sys	getSidSubAuthorityCount(sid *SID) (count *uint8) = advapi32.GetSidSubAuthorityCount
//sys	getSidSubAuthority(sid *SID, index uint32) (subAuthority *uint32) = advapi32.GetSidSubAuthority
//sys	isValidSid(sid *SID) (isValid bool) = advapi32.IsValidSid

// The security identifier (SID) structure is a variable-length
// structure used to uniquely identify users or groups.
type SID struct{}

// StringToSid converts a string-format security identifier
// SID into a valid, functional SID.
func StringToSid(s string) (*SID, error) {
	var sid *SID
	p, e := UTF16PtrFromString(s)
	if e != nil {
		return nil, e
	}
	e = ConvertStringSidToSid(p, &sid)
	if e != nil {
		return nil, e
	}
	defer LocalFree((Handle)(unsafe.Pointer(sid)))
	return sid.Copy()
}

// LookupSID retrieves a security identifier SID for the account
// and the name of the domain on which the account was found.
// System specify target computer to search.
func LookupSID(system, account string) (sid *SID, domain string, accType uint32, err error) {
	if len(account) == 0 {
		return nil, "", 0, syscall.EINVAL
	}
	acc, e := UTF16PtrFromString(account)
	if e != nil {
		return nil, "", 0, e
	}
	var sys *uint16
	if len(system) > 0 {
		sys, e = UTF16PtrFromString(system)
		if e != nil {
			return nil, "", 0, e
		}
	}
	n := uint32(50)
	dn := uint32(50)
	for {
		b := make([]byte, n)
		db := make([]uint16, dn)
		sid = (*SID)(unsafe.Pointer(&b[0]))
		e = LookupAccountName(sys, acc, sid, &n, &db[0], &dn, &accType)
		if e == nil {
			return sid, UTF16ToString(db), accType, nil
		}
		if e != ERROR_INSUFFICIENT_BUFFER {
			return nil, "", 0, e
		}
		if n <= uint32(len(b)) {
			return nil, "", 0, e
		}
	}
}

// String converts SID to a string format suitable for display, storage, or transmission.
func (sid *SID) String() string {
	var s *uint16
	e := ConvertSidToStringSid(sid, &s)
	if e != nil {
		return ""
	}
	defer LocalFree((Handle)(unsafe.Pointer(s)))
	return UTF16ToString((*[256]uint16)(unsafe.Pointer(s))[:])
}

// Len returns the length, in bytes, of a valid security identifier SID.
func (sid *SID) Len() int {
	return int(GetLengthSid(sid))
}

// Copy creates a duplicate of security identifier SID.
func (sid *SID) Copy() (*SID, error) {
	b := make([]byte, sid.Len())
	sid2 := (*SID)(unsafe.Pointer(&b[0]))
	e := CopySid(uint32(len(b)), sid2, sid)
	if e != nil {
		return nil, e
	}
	return sid2, nil
}

// IdentifierAuthority returns the identifier authority of the SID.
func (sid *SID) IdentifierAuthority() SidIdentifierAuthority {
	return *getSidIdentifierAuthority(sid)
}

// SubAuthorityCount returns the number of sub-authorities in the SID.
func (sid *SID) SubAuthorityCount() uint8 {
	return *getSidSubAuthorityCount(sid)
}

// SubAuthority returns the sub-authority of the SID as specified by
// the index, which must be less than sid.SubAuthorityCount().
func (sid *SID) SubAuthority(idx uint32) uint32 {
	if idx >= uint32(sid.SubAuthorityCount()) {
		panic("sub-authority index out of range")
	}
	return *getSidSubAuthority(sid, idx)
}

// IsValid returns whether the SID has a valid revision and length.
func (sid *SID) IsValid() bool {
	return isValidSid(sid)
}

// Equals compares two SIDs for equality.
func (sid *SID) Equals(sid2 *SID) bool {
	return EqualSid(sid, sid2)
}

// IsWellKnown determines whether the SID matches the well-known sidType.
func (sid *SID) IsWellKnown(sidType WELL_KNOWN_SID_TYPE) bool {
	return isWellKnownSid(sid, sidType)
}

// LookupAccount retrieves the name of the account for this SID
// and the name of the first domain on which this SID is found.
// System specify target computer to search for.
func (sid *SID) LookupAccount(system string) (account, domain string, accType uint32, err error) {
	var sys *uint16
	if len(system) > 0 {
		sys, err = UTF16PtrFromString(system)
		if err != nil {
			return "", "", 0, err
		}
	}
	n := uint32(50)
	dn := uint32(50)
	for {
		b := make([]uint16, n)
		db := make([]uint16, dn)
		e := LookupAccountSid(sys, sid, &b[0], &n, &db[0], &dn, &accType)
		if e == nil {
			return UTF16ToString(b), UTF16ToString(db), accType, nil
		}
		if e != ERROR_INSUFFICIENT_BUFFER {
			return "", "", 0, e
		}
		if n <= uint32(len(b)) {
			return "", "", 0, e
		}
	}
}

// Various types of pre-specified SIDs that can be synthesized and compared at runtime.
type WELL_KNOWN_SID_TYPE uint32

const (
	WinNullSid                                    = 0
	WinWorldSid                                   = 1
	WinLocalSid                                   = 2
	WinCreatorOwnerSid                            = 3
	WinCreatorGroupSid                            = 4
	WinCreatorOwnerServerSid                      = 5
	WinCreatorGroupServerSid                      = 6
	WinNtAuthoritySid                             = 7
	WinDialupSid                                  = 8
	WinNetworkSid                                 = 9
	WinBatchSid                                   = 10
	WinInteractiveSid                             = 11
	WinServiceSid                                 = 12
	WinAnonymousSid                               = 13
	WinProxySid                                   = 14
	WinEnterpriseControllersSid                   = 15
	WinSelfSid                                    = 16
	WinAuthenticatedUserSid                       = 17
	WinRestrictedCodeSid                          = 18
	WinTerminalServerSid                          = 19
	WinRemoteLogonIdSid                           = 20
	WinLogonIdsSid                                = 21
	WinLocalSystemSid                             = 22
	WinLocalServiceSid                            = 23
	WinNetworkServiceSid                          = 24
	WinBuiltinDomainSid                           = 25
	WinBuiltinAdministratorsSid                   = 26
	WinBuiltinUsersSid                            = 27
	WinBuiltinGuestsSid                           = 28
	WinBuiltinPowerUsersSid                       = 29
	WinBuiltinAccountOperatorsSid                 = 30
	WinBuiltinSystemOperatorsSid                  = 31
	WinBuiltinPrintOperatorsSid                   = 32
	WinBuiltinBackupOperatorsSid                  = 33
	WinBuiltinReplicatorSid                       = 34
	WinBuiltinPreWindows2000CompatibleAccessSid   = 35
	WinBuiltinRemoteDesktopUsersSid               = 36
	WinBuiltinNetworkConfigurationOperatorsSid    = 37
	WinAccountAdministratorSid                    = 38
	WinAccountGuestSid                            = 39
	WinAccountKrbtgtSid                           = 40
	WinAccountDomainAdminsSid                     = 41
	WinAccountDomainUsersSid                      = 42
	WinAccountDomainGuestsSid                     = 43
	WinAccountComputersSid                        = 44
	WinAccountControllersSid                      = 45
	WinAccountCertAdminsSid                       = 46
	WinAccountSchemaAdminsSid                     = 47
	WinAccountEnterpriseAdminsSid                 = 48
	WinAccountPolicyAdminsSid                     = 49
	WinAccountRasAndIasServersSid                 = 50
	WinNTLMAuthenticationSid                      = 51
	WinDigestAuthenticationSid                    = 52
	WinSChannelAuthenticationSid                  = 53
	WinThisOrganizationSid                        = 54
	WinOtherOrganizationSid                       = 55
	WinBuiltinIncomingForestTrustBuildersSid      = 56
	WinBuiltinPerfMonitoringUsersSid              = 57
	WinBuiltinPerfLoggingUsersSid                 = 58
	WinBuiltinAuthorizationAccessSid              = 59
	WinBuiltinTerminalServerLicenseServersSid     = 60
	WinBuiltinDCOMUsersSid                        = 61
	WinBuiltinIUsersSid                           = 62
	WinIUserSid                                   = 63
	WinBuiltinCryptoOperatorsSid                  = 64
	WinUntrustedLabelSid                          = 65
	WinLowLabelSid                                = 66
	WinMediumLabelSid                             = 67
	WinHighLabelSid                               = 68
	WinSystemLabelSid                             = 69
	WinWriteRestrictedCodeSid                     = 70
	WinCreatorOwnerRightsSid                      = 71
	WinCacheablePrincipalsGroupSid                = 72
	WinNonCacheablePrincipalsGroupSid             = 73
	WinEnterpriseReadonlyControllersSid           = 74
	WinAccountReadonlyControllersSid              = 75
	WinBuiltinEventLogReadersGroup                = 76
	WinNewEnterpriseReadonlyControllersSid        = 77
	WinBuiltinCertSvcDComAccessGroup              = 78
	WinMediumPlusLabelSid                         = 79
	WinLocalLogonSid                              = 80
	WinConsoleLogonSid                            = 81
	WinThisOrganizationCertificateSid             = 82
	WinApplicationPackageAuthoritySid             = 83
	WinBuiltinAnyPackageSid                       = 84
	WinCapabilityInternetClientSid                = 85
	WinCapabilityInternetClientServerSid          = 86
	WinCapabilityPrivateNetworkClientServerSid    = 87
	WinCapabilityPicturesLibrarySid               = 88
	WinCapabilityVideosLibrarySid                 = 89
	WinCapabilityMusicLibrarySid                  = 90
	WinCapabilityDocumentsLibrarySid              = 91
	WinCapabilitySharedUserCertificatesSid        = 92
	WinCapabilityEnterpriseAuthenticationSid      = 93
	WinCapabilityRemovableStorageSid              = 94
	WinBuiltinRDSRemoteAccessServersSid           = 95
	WinBuiltinRDSEndpointServersSid               = 96
	WinBuiltinRDSManagementServersSid             = 97
	WinUserModeDriversSid                         = 98
	WinBuiltinHyperVAdminsSid                     = 99
	WinAccountCloneableControllersSid             = 100
	WinBuiltinAccessControlAssistanceOperatorsSid = 101
	WinBuiltinRemoteManagementUsersSid            = 102
	WinAuthenticationAuthorityAssertedSid         = 103
	WinAuthenticationServiceAssertedSid           = 104
	WinLocalAccountSid                            = 105
	WinLocalAccountAndAdministratorSid            = 106
	WinAccountProtectedUsersSid                   = 107
	WinCapabilityAppointmentsSid                  = 108
	WinCapabilityContactsSid                      = 109
	WinAccountDefaultSystemManagedSid             = 110
	WinBuiltinDefaultSystemManagedGroupSid        = 111
	WinBuiltinStorageReplicaAdminsSid             = 112
	WinAccountKeyAdminsSid                        = 113
	WinAccountEnterpriseKeyAdminsSid              = 114
	WinAuthenticationKeyTrustSid                  = 115
	WinAuthenticationKeyPropertyMFASid            = 116
	WinAuthenticationKeyPropertyAttestationSid    = 117
	WinAuthenticationFreshKeyAuthSid              = 118
	WinBuiltinDeviceOwnersSid                     = 119
)

// Creates a SID for a well-known predefined alias, generally using the constants of the form
// Win*Sid, for the local machine.
func CreateWellKnownSid(sidType WELL_KNOWN_SID_TYPE) (*SID, error) {
	return CreateWellKnownDomainSid(sidType, nil)
}

// Creates a SID for a well-known predefined alias, generally using the constants of the form
// Win*Sid, for the domain specified by the domainSid parameter.
func CreateWellKnownDomainSid(sidType WELL_KNOWN_SID_TYPE, domainSid *SID) (*SID, error) {
	n := uint32(50)
	for {
		b := make([]byte, n)
		sid := (*SID)(unsafe.Pointer(&b[0]))
		err := createWellKnownSid(sidType, domainSid, sid, &n)
		if err == nil {
			return sid, nil
		}
		if err != ERROR_INSUFFICIENT_BUFFER {
			return nil, err
		}
		if n <= uint32(len(b)) {
			return nil, err
		}
	}
}

const (
	// do not reorder
	TOKEN_ASSIGN_PRIMARY = 1 << iota
	TOKEN_DUPLICATE
	TOKEN_IMPERSONATE
	TOKEN_QUERY
	TOKEN_QUERY_SOURCE
	TOKEN_ADJUST_PRIVILEGES
	TOKEN_ADJUST_GROUPS
	TOKEN_ADJUST_DEFAULT
	TOKEN_ADJUST_SESSIONID

	TOKEN_ALL_ACCESS = STANDARD_RIGHTS_REQUIRED |
		TOKEN_ASSIGN_PRIMARY |
		TOKEN_DUPLICATE |
		TOKEN_IMPERSONATE |
		TOKEN_QUERY |
		TOKEN_QUERY_SOURCE |
		TOKEN_ADJUST_PRIVILEGES |
		TOKEN_ADJUST_GROUPS |
		TOKEN_ADJUST_DEFAULT |
		TOKEN_ADJUST_SESSIONID
	TOKEN_READ  = STANDARD_RIGHTS_READ | TOKEN_QUERY
	TOKEN_WRITE = STANDARD_RIGHTS_WRITE |
		TOKEN_ADJUST_PRIVILEGES |
		TOKEN_ADJUST_GROUPS |
		TOKEN_ADJUST_DEFAULT
	TOKEN_EXECUTE = STANDARD_RIGHTS_EXECUTE
)

const (
	// do not reorder
	TokenUser = 1 + iota
	TokenGroups
	TokenPrivileges
	TokenOwner
	TokenPrimaryGroup
	TokenDefaultDacl
	TokenSource
	TokenType
	TokenImpersonationLevel
	TokenStatistics
	TokenRestrictedSids
	TokenSessionId
	TokenGroupsAndPrivileges
	TokenSessionReference
	TokenSandBoxInert
	TokenAuditPolicy
	TokenOrigin
	TokenElevationType
	TokenLinkedToken
	TokenElevation
	TokenHasRestrictions
	TokenAccessInformation
	TokenVirtualizationAllowed
	TokenVirtualizationEnabled
	TokenIntegrityLevel
	TokenUIAccess
	TokenMandatoryPolicy
	TokenLogonSid
	MaxTokenInfoClass
)

// Group attributes inside of Tokengroups.Groups[i].Attributes
const (
	SE_GROUP_MANDATORY          = 0x00000001
	SE_GROUP_ENABLED_BY_DEFAULT = 0x00000002
	SE_GROUP_ENABLED            = 0x00000004
	SE_GROUP_OWNER              = 0x00000008
	SE_GROUP_USE_FOR_DENY_ONLY  = 0x00000010
	SE_GROUP_INTEGRITY          = 0x00000020
	SE_GROUP_INTEGRITY_ENABLED  = 0x00000040
	SE_GROUP_LOGON_ID           = 0xC0000000
	SE_GROUP_RESOURCE           = 0x20000000
	SE_GROUP_VALID_ATTRIBUTES   = SE_GROUP_MANDATORY | SE_GROUP_ENABLED_BY_DEFAULT | SE_GROUP_ENABLED | SE_GROUP_OWNER | SE_GROUP_USE_FOR_DENY_ONLY | SE_GROUP_LOGON_ID | SE_GROUP_RESOURCE | SE_GROUP_INTEGRITY | SE_GROUP_INTEGRITY_ENABLED
)

// Privilege attributes
const (
	SE_PRIVILEGE_ENABLED_BY_DEFAULT = 0x00000001
	SE_PRIVILEGE_ENABLED            = 0x00000002
	SE_PRIVILEGE_REMOVED            = 0x00000004
	SE_PRIVILEGE_USED_FOR_ACCESS    = 0x80000000
	SE_PRIVILEGE_VALID_ATTRIBUTES   = SE_PRIVILEGE_ENABLED_BY_DEFAULT | SE_PRIVILEGE_ENABLED | SE_PRIVILEGE_REMOVED | SE_PRIVILEGE_USED_FOR_ACCESS
)

// Token types
const (
	TokenPrimary       = 1
	TokenImpersonation = 2
)

// Impersonation levels
const (
	SecurityAnonymous      = 0
	SecurityIdentification = 1
	SecurityImpersonation  = 2
	SecurityDelegation     = 3
)

type LUID struct {
	LowPart  uint32
	HighPart int32
}

type LUIDAndAttributes struct {
	Luid       LUID
	Attributes uint32
}

type SIDAndAttributes struct {
	Sid        *SID
	Attributes uint32
}

type Tokenuser struct {
	User SIDAndAttributes
}

type Tokenprimarygroup struct {
	PrimaryGroup *SID
}

type Tokengroups struct {
	GroupCount uint32
	Groups     [1]SIDAndAttributes // Use AllGroups() for iterating.
}

// AllGroups returns a slice that can be used to iterate over the groups in g.
func (g *Tokengroups) AllGroups() []SIDAndAttributes {
	return (*[(1 << 28) - 1]SIDAndAttributes)(unsafe.Pointer(&g.Groups[0]))[:g.GroupCount:g.GroupCount]
}

type Tokenprivileges struct {
	PrivilegeCount uint32
	Privileges     [1]LUIDAndAttributes // Use AllPrivileges() for iterating.
}

// AllPrivileges returns a slice that can be used to iterate over the privileges in p.
func (p *Tokenprivileges) AllPrivileges() []LUIDAndAttributes {
	return (*[(1 << 27) - 1]LUIDAndAttributes)(unsafe.Pointer(&p.Privileges[0]))[:p.PrivilegeCount:p.PrivilegeCount]
}

type Tokenmandatorylabel struct {
	Label SIDAndAttributes
}

func (tml *Tokenmandatorylabel) Size() uint32 {
	return uint32(unsafe.Sizeof(Tokenmandatorylabel{})) + GetLengthSid(tml.Label.Sid)
}

// Authorization Functions
//sys	checkTokenMembership(tokenHandle Token, sidToCheck *SID, isMember *int32) (err error) = advapi32.CheckTokenMembership
<<<<<<< HEAD
=======
//sys	isTokenRestricted(tokenHandle Token) (ret bool, err error) [!failretval] = advapi32.IsTokenRestricted
>>>>>>> 1c0cd6b7
//sys	OpenProcessToken(process Handle, access uint32, token *Token) (err error) = advapi32.OpenProcessToken
//sys	OpenThreadToken(thread Handle, access uint32, openAsSelf bool, token *Token) (err error) = advapi32.OpenThreadToken
//sys	ImpersonateSelf(impersonationlevel uint32) (err error) = advapi32.ImpersonateSelf
//sys	RevertToSelf() (err error) = advapi32.RevertToSelf
//sys	SetThreadToken(thread *Handle, token Token) (err error) = advapi32.SetThreadToken
//sys	LookupPrivilegeValue(systemname *uint16, name *uint16, luid *LUID) (err error) = advapi32.LookupPrivilegeValueW
//sys	AdjustTokenPrivileges(token Token, disableAllPrivileges bool, newstate *Tokenprivileges, buflen uint32, prevstate *Tokenprivileges, returnlen *uint32) (err error) = advapi32.AdjustTokenPrivileges
//sys	AdjustTokenGroups(token Token, resetToDefault bool, newstate *Tokengroups, buflen uint32, prevstate *Tokengroups, returnlen *uint32) (err error) = advapi32.AdjustTokenGroups
//sys	GetTokenInformation(token Token, infoClass uint32, info *byte, infoLen uint32, returnedLen *uint32) (err error) = advapi32.GetTokenInformation
//sys	SetTokenInformation(token Token, infoClass uint32, info *byte, infoLen uint32) (err error) = advapi32.SetTokenInformation
//sys	DuplicateTokenEx(existingToken Token, desiredAccess uint32, tokenAttributes *SecurityAttributes, impersonationLevel uint32, tokenType uint32, newToken *Token) (err error) = advapi32.DuplicateTokenEx
//sys	GetUserProfileDirectory(t Token, dir *uint16, dirLen *uint32) (err error) = userenv.GetUserProfileDirectoryW
//sys	getSystemDirectory(dir *uint16, dirLen uint32) (len uint32, err error) = kernel32.GetSystemDirectoryW
//sys	getWindowsDirectory(dir *uint16, dirLen uint32) (len uint32, err error) = kernel32.GetWindowsDirectoryW
//sys	getSystemWindowsDirectory(dir *uint16, dirLen uint32) (len uint32, err error) = kernel32.GetSystemWindowsDirectoryW

// An access token contains the security information for a logon session.
// The system creates an access token when a user logs on, and every
// process executed on behalf of the user has a copy of the token.
// The token identifies the user, the user's groups, and the user's
// privileges. The system uses the token to control access to securable
// objects and to control the ability of the user to perform various
// system-related operations on the local computer.
type Token Handle

// OpenCurrentProcessToken opens an access token associated with current
// process with TOKEN_QUERY access. It is a real token that needs to be closed.
//
// Deprecated: Explicitly call OpenProcessToken(CurrentProcess(), ...)
// with the desired access instead, or use GetCurrentProcessToken for a
// TOKEN_QUERY token.
func OpenCurrentProcessToken() (Token, error) {
	var token Token
	err := OpenProcessToken(CurrentProcess(), TOKEN_QUERY, &token)
	return token, err
}

// GetCurrentProcessToken returns the access token associated with
// the current process. It is a pseudo token that does not need
// to be closed.
func GetCurrentProcessToken() Token {
	return Token(^uintptr(4 - 1))
}

// GetCurrentThreadToken return the access token associated with
// the current thread. It is a pseudo token that does not need
// to be closed.
func GetCurrentThreadToken() Token {
	return Token(^uintptr(5 - 1))
}

// GetCurrentThreadEffectiveToken returns the effective access token
// associated with the current thread. It is a pseudo token that does
// not need to be closed.
func GetCurrentThreadEffectiveToken() Token {
	return Token(^uintptr(6 - 1))
}

// Close releases access to access token.
func (t Token) Close() error {
	return CloseHandle(Handle(t))
}

// getInfo retrieves a specified type of information about an access token.
func (t Token) getInfo(class uint32, initSize int) (unsafe.Pointer, error) {
	n := uint32(initSize)
	for {
		b := make([]byte, n)
		e := GetTokenInformation(t, class, &b[0], uint32(len(b)), &n)
		if e == nil {
			return unsafe.Pointer(&b[0]), nil
		}
		if e != ERROR_INSUFFICIENT_BUFFER {
			return nil, e
		}
		if n <= uint32(len(b)) {
			return nil, e
		}
	}
}

// GetTokenUser retrieves access token t user account information.
func (t Token) GetTokenUser() (*Tokenuser, error) {
	i, e := t.getInfo(TokenUser, 50)
	if e != nil {
		return nil, e
	}
	return (*Tokenuser)(i), nil
}

// GetTokenGroups retrieves group accounts associated with access token t.
func (t Token) GetTokenGroups() (*Tokengroups, error) {
	i, e := t.getInfo(TokenGroups, 50)
	if e != nil {
		return nil, e
	}
	return (*Tokengroups)(i), nil
}

// GetTokenPrimaryGroup retrieves access token t primary group information.
// A pointer to a SID structure representing a group that will become
// the primary group of any objects created by a process using this access token.
func (t Token) GetTokenPrimaryGroup() (*Tokenprimarygroup, error) {
	i, e := t.getInfo(TokenPrimaryGroup, 50)
	if e != nil {
		return nil, e
	}
	return (*Tokenprimarygroup)(i), nil
}

// GetUserProfileDirectory retrieves path to the
// root directory of the access token t user's profile.
func (t Token) GetUserProfileDirectory() (string, error) {
	n := uint32(100)
	for {
		b := make([]uint16, n)
		e := GetUserProfileDirectory(t, &b[0], &n)
		if e == nil {
			return UTF16ToString(b), nil
		}
		if e != ERROR_INSUFFICIENT_BUFFER {
			return "", e
		}
		if n <= uint32(len(b)) {
			return "", e
		}
	}
}

// IsElevated returns whether the current token is elevated from a UAC perspective.
func (token Token) IsElevated() bool {
	var isElevated uint32
	var outLen uint32
	err := GetTokenInformation(token, TokenElevation, (*byte)(unsafe.Pointer(&isElevated)), uint32(unsafe.Sizeof(isElevated)), &outLen)
	if err != nil {
		return false
	}
	return outLen == uint32(unsafe.Sizeof(isElevated)) && isElevated != 0
}

// GetLinkedToken returns the linked token, which may be an elevated UAC token.
func (token Token) GetLinkedToken() (Token, error) {
	var linkedToken Token
	var outLen uint32
	err := GetTokenInformation(token, TokenLinkedToken, (*byte)(unsafe.Pointer(&linkedToken)), uint32(unsafe.Sizeof(linkedToken)), &outLen)
	if err != nil {
		return Token(0), err
	}
	return linkedToken, nil
}

// GetSystemDirectory retrieves the path to current location of the system
// directory, which is typically, though not always, `C:\Windows\System32`.
func GetSystemDirectory() (string, error) {
	n := uint32(MAX_PATH)
	for {
		b := make([]uint16, n)
		l, e := getSystemDirectory(&b[0], n)
		if e != nil {
			return "", e
		}
		if l <= n {
			return UTF16ToString(b[:l]), nil
		}
		n = l
	}
}

// GetWindowsDirectory retrieves the path to current location of the Windows
// directory, which is typically, though not always, `C:\Windows`. This may
// be a private user directory in the case that the application is running
// under a terminal server.
func GetWindowsDirectory() (string, error) {
	n := uint32(MAX_PATH)
	for {
		b := make([]uint16, n)
		l, e := getWindowsDirectory(&b[0], n)
		if e != nil {
			return "", e
		}
		if l <= n {
			return UTF16ToString(b[:l]), nil
		}
		n = l
	}
}

// GetSystemWindowsDirectory retrieves the path to current location of the
// Windows directory, which is typically, though not always, `C:\Windows`.
func GetSystemWindowsDirectory() (string, error) {
	n := uint32(MAX_PATH)
	for {
		b := make([]uint16, n)
		l, e := getSystemWindowsDirectory(&b[0], n)
		if e != nil {
			return "", e
		}
		if l <= n {
			return UTF16ToString(b[:l]), nil
		}
		n = l
	}
}

// IsMember reports whether the access token t is a member of the provided SID.
func (t Token) IsMember(sid *SID) (bool, error) {
	var b int32
	if e := checkTokenMembership(t, sid, &b); e != nil {
		return false, e
	}
	return b != 0, nil
}

<<<<<<< HEAD
=======
// IsRestricted reports whether the access token t is a restricted token.
func (t Token) IsRestricted() (isRestricted bool, err error) {
	isRestricted, err = isTokenRestricted(t)
	if !isRestricted && err == syscall.EINVAL {
		// If err is EINVAL, this returned ERROR_SUCCESS indicating a non-restricted token.
		err = nil
	}
	return
}

>>>>>>> 1c0cd6b7
const (
	WTS_CONSOLE_CONNECT        = 0x1
	WTS_CONSOLE_DISCONNECT     = 0x2
	WTS_REMOTE_CONNECT         = 0x3
	WTS_REMOTE_DISCONNECT      = 0x4
	WTS_SESSION_LOGON          = 0x5
	WTS_SESSION_LOGOFF         = 0x6
	WTS_SESSION_LOCK           = 0x7
	WTS_SESSION_UNLOCK         = 0x8
	WTS_SESSION_REMOTE_CONTROL = 0x9
	WTS_SESSION_CREATE         = 0xa
	WTS_SESSION_TERMINATE      = 0xb
)

const (
	WTSActive       = 0
	WTSConnected    = 1
	WTSConnectQuery = 2
	WTSShadow       = 3
	WTSDisconnected = 4
	WTSIdle         = 5
	WTSListen       = 6
	WTSReset        = 7
	WTSDown         = 8
	WTSInit         = 9
)

type WTSSESSION_NOTIFICATION struct {
	Size      uint32
	SessionID uint32
}

type WTS_SESSION_INFO struct {
	SessionID         uint32
	WindowStationName *uint16
	State             uint32
}

//sys WTSQueryUserToken(session uint32, token *Token) (err error) = wtsapi32.WTSQueryUserToken
//sys WTSEnumerateSessions(handle Handle, reserved uint32, version uint32, sessions **WTS_SESSION_INFO, count *uint32) (err error) = wtsapi32.WTSEnumerateSessionsW
//sys WTSFreeMemory(ptr uintptr) = wtsapi32.WTSFreeMemory

type ACL struct {
	aclRevision byte
	sbz1        byte
	aclSize     uint16
	aceCount    uint16
	sbz2        uint16
}

type SECURITY_DESCRIPTOR struct {
	revision byte
	sbz1     byte
	control  SECURITY_DESCRIPTOR_CONTROL
	owner    *SID
	group    *SID
	sacl     *ACL
	dacl     *ACL
}

<<<<<<< HEAD
=======
type SECURITY_QUALITY_OF_SERVICE struct {
	Length              uint32
	ImpersonationLevel  uint32
	ContextTrackingMode byte
	EffectiveOnly       byte
}

// Constants for the ContextTrackingMode field of SECURITY_QUALITY_OF_SERVICE.
const (
	SECURITY_STATIC_TRACKING  = 0
	SECURITY_DYNAMIC_TRACKING = 1
)

>>>>>>> 1c0cd6b7
type SecurityAttributes struct {
	Length             uint32
	SecurityDescriptor *SECURITY_DESCRIPTOR
	InheritHandle      uint32
}

type SE_OBJECT_TYPE uint32

// Constants for type SE_OBJECT_TYPE
const (
	SE_UNKNOWN_OBJECT_TYPE     = 0
	SE_FILE_OBJECT             = 1
	SE_SERVICE                 = 2
	SE_PRINTER                 = 3
	SE_REGISTRY_KEY            = 4
	SE_LMSHARE                 = 5
	SE_KERNEL_OBJECT           = 6
	SE_WINDOW_OBJECT           = 7
	SE_DS_OBJECT               = 8
	SE_DS_OBJECT_ALL           = 9
	SE_PROVIDER_DEFINED_OBJECT = 10
	SE_WMIGUID_OBJECT          = 11
	SE_REGISTRY_WOW64_32KEY    = 12
	SE_REGISTRY_WOW64_64KEY    = 13
)

type SECURITY_INFORMATION uint32

// Constants for type SECURITY_INFORMATION
const (
	OWNER_SECURITY_INFORMATION            = 0x00000001
	GROUP_SECURITY_INFORMATION            = 0x00000002
	DACL_SECURITY_INFORMATION             = 0x00000004
	SACL_SECURITY_INFORMATION             = 0x00000008
	LABEL_SECURITY_INFORMATION            = 0x00000010
	ATTRIBUTE_SECURITY_INFORMATION        = 0x00000020
	SCOPE_SECURITY_INFORMATION            = 0x00000040
	BACKUP_SECURITY_INFORMATION           = 0x00010000
	PROTECTED_DACL_SECURITY_INFORMATION   = 0x80000000
	PROTECTED_SACL_SECURITY_INFORMATION   = 0x40000000
	UNPROTECTED_DACL_SECURITY_INFORMATION = 0x20000000
	UNPROTECTED_SACL_SECURITY_INFORMATION = 0x10000000
)

type SECURITY_DESCRIPTOR_CONTROL uint16

// Constants for type SECURITY_DESCRIPTOR_CONTROL
const (
	SE_OWNER_DEFAULTED       = 0x0001
	SE_GROUP_DEFAULTED       = 0x0002
	SE_DACL_PRESENT          = 0x0004
	SE_DACL_DEFAULTED        = 0x0008
	SE_SACL_PRESENT          = 0x0010
	SE_SACL_DEFAULTED        = 0x0020
	SE_DACL_AUTO_INHERIT_REQ = 0x0100
	SE_SACL_AUTO_INHERIT_REQ = 0x0200
	SE_DACL_AUTO_INHERITED   = 0x0400
	SE_SACL_AUTO_INHERITED   = 0x0800
	SE_DACL_PROTECTED        = 0x1000
	SE_SACL_PROTECTED        = 0x2000
	SE_RM_CONTROL_VALID      = 0x4000
	SE_SELF_RELATIVE         = 0x8000
)

type ACCESS_MASK uint32

// Constants for type ACCESS_MASK
const (
	DELETE                   = 0x00010000
	READ_CONTROL             = 0x00020000
	WRITE_DAC                = 0x00040000
	WRITE_OWNER              = 0x00080000
	SYNCHRONIZE              = 0x00100000
	STANDARD_RIGHTS_REQUIRED = 0x000F0000
	STANDARD_RIGHTS_READ     = READ_CONTROL
	STANDARD_RIGHTS_WRITE    = READ_CONTROL
	STANDARD_RIGHTS_EXECUTE  = READ_CONTROL
	STANDARD_RIGHTS_ALL      = 0x001F0000
	SPECIFIC_RIGHTS_ALL      = 0x0000FFFF
	ACCESS_SYSTEM_SECURITY   = 0x01000000
	MAXIMUM_ALLOWED          = 0x02000000
	GENERIC_READ             = 0x80000000
	GENERIC_WRITE            = 0x40000000
	GENERIC_EXECUTE          = 0x20000000
	GENERIC_ALL              = 0x10000000
)

type ACCESS_MODE uint32

// Constants for type ACCESS_MODE
const (
	NOT_USED_ACCESS   = 0
	GRANT_ACCESS      = 1
	SET_ACCESS        = 2
	DENY_ACCESS       = 3
	REVOKE_ACCESS     = 4
	SET_AUDIT_SUCCESS = 5
	SET_AUDIT_FAILURE = 6
)

// Constants for AceFlags and Inheritance fields
const (
	NO_INHERITANCE                     = 0x0
	SUB_OBJECTS_ONLY_INHERIT           = 0x1
	SUB_CONTAINERS_ONLY_INHERIT        = 0x2
	SUB_CONTAINERS_AND_OBJECTS_INHERIT = 0x3
	INHERIT_NO_PROPAGATE               = 0x4
	INHERIT_ONLY                       = 0x8
	INHERITED_ACCESS_ENTRY             = 0x10
	INHERITED_PARENT                   = 0x10000000
	INHERITED_GRANDPARENT              = 0x20000000
	OBJECT_INHERIT_ACE                 = 0x1
	CONTAINER_INHERIT_ACE              = 0x2
	NO_PROPAGATE_INHERIT_ACE           = 0x4
	INHERIT_ONLY_ACE                   = 0x8
	INHERITED_ACE                      = 0x10
	VALID_INHERIT_FLAGS                = 0x1F
)

type MULTIPLE_TRUSTEE_OPERATION uint32

// Constants for MULTIPLE_TRUSTEE_OPERATION
const (
	NO_MULTIPLE_TRUSTEE    = 0
	TRUSTEE_IS_IMPERSONATE = 1
)

type TRUSTEE_FORM uint32

// Constants for TRUSTEE_FORM
const (
	TRUSTEE_IS_SID              = 0
	TRUSTEE_IS_NAME             = 1
	TRUSTEE_BAD_FORM            = 2
	TRUSTEE_IS_OBJECTS_AND_SID  = 3
	TRUSTEE_IS_OBJECTS_AND_NAME = 4
)

type TRUSTEE_TYPE uint32

// Constants for TRUSTEE_TYPE
const (
	TRUSTEE_IS_UNKNOWN          = 0
	TRUSTEE_IS_USER             = 1
	TRUSTEE_IS_GROUP            = 2
	TRUSTEE_IS_DOMAIN           = 3
	TRUSTEE_IS_ALIAS            = 4
	TRUSTEE_IS_WELL_KNOWN_GROUP = 5
	TRUSTEE_IS_DELETED          = 6
	TRUSTEE_IS_INVALID          = 7
	TRUSTEE_IS_COMPUTER         = 8
)

// Constants for ObjectsPresent field
const (
	ACE_OBJECT_TYPE_PRESENT           = 0x1
	ACE_INHERITED_OBJECT_TYPE_PRESENT = 0x2
)

type EXPLICIT_ACCESS struct {
	AccessPermissions ACCESS_MASK
	AccessMode        ACCESS_MODE
	Inheritance       uint32
	Trustee           TRUSTEE
}

// This type is the union inside of TRUSTEE and must be created using one of the TrusteeValueFrom* functions.
type TrusteeValue uintptr

func TrusteeValueFromString(str string) TrusteeValue {
	return TrusteeValue(unsafe.Pointer(StringToUTF16Ptr(str)))
}
func TrusteeValueFromSID(sid *SID) TrusteeValue {
	return TrusteeValue(unsafe.Pointer(sid))
}
func TrusteeValueFromObjectsAndSid(objectsAndSid *OBJECTS_AND_SID) TrusteeValue {
	return TrusteeValue(unsafe.Pointer(objectsAndSid))
}
func TrusteeValueFromObjectsAndName(objectsAndName *OBJECTS_AND_NAME) TrusteeValue {
	return TrusteeValue(unsafe.Pointer(objectsAndName))
}

type TRUSTEE struct {
	MultipleTrustee          *TRUSTEE
	MultipleTrusteeOperation MULTIPLE_TRUSTEE_OPERATION
	TrusteeForm              TRUSTEE_FORM
	TrusteeType              TRUSTEE_TYPE
	TrusteeValue             TrusteeValue
}

type OBJECTS_AND_SID struct {
	ObjectsPresent          uint32
	ObjectTypeGuid          GUID
	InheritedObjectTypeGuid GUID
	Sid                     *SID
}

type OBJECTS_AND_NAME struct {
	ObjectsPresent          uint32
	ObjectType              SE_OBJECT_TYPE
	ObjectTypeName          *uint16
	InheritedObjectTypeName *uint16
	Name                    *uint16
}

//sys	getSecurityInfo(handle Handle, objectType SE_OBJECT_TYPE, securityInformation SECURITY_INFORMATION, owner **SID, group **SID, dacl **ACL, sacl **ACL, sd **SECURITY_DESCRIPTOR) (ret error) = advapi32.GetSecurityInfo
<<<<<<< HEAD
//sys	SetSecurityInfo(handle Handle, objectType SE_OBJECT_TYPE, securityInformation SECURITY_INFORMATION, owner *SID, group *SID, dacl *ACL, sacl *ACL) = advapi32.SetSecurityInfo
//sys	getNamedSecurityInfo(objectName string, objectType SE_OBJECT_TYPE, securityInformation SECURITY_INFORMATION, owner **SID, group **SID, dacl **ACL, sacl **ACL, sd **SECURITY_DESCRIPTOR) (ret error) = advapi32.GetNamedSecurityInfoW
//sys	SetNamedSecurityInfo(objectName string, objectType SE_OBJECT_TYPE, securityInformation SECURITY_INFORMATION, owner *SID, group *SID, dacl *ACL, sacl *ACL) (ret error) = advapi32.SetNamedSecurityInfoW
=======
//sys	SetSecurityInfo(handle Handle, objectType SE_OBJECT_TYPE, securityInformation SECURITY_INFORMATION, owner *SID, group *SID, dacl *ACL, sacl *ACL) (ret error) = advapi32.SetSecurityInfo
//sys	getNamedSecurityInfo(objectName string, objectType SE_OBJECT_TYPE, securityInformation SECURITY_INFORMATION, owner **SID, group **SID, dacl **ACL, sacl **ACL, sd **SECURITY_DESCRIPTOR) (ret error) = advapi32.GetNamedSecurityInfoW
//sys	SetNamedSecurityInfo(objectName string, objectType SE_OBJECT_TYPE, securityInformation SECURITY_INFORMATION, owner *SID, group *SID, dacl *ACL, sacl *ACL) (ret error) = advapi32.SetNamedSecurityInfoW
//sys	SetKernelObjectSecurity(handle Handle, securityInformation SECURITY_INFORMATION, securityDescriptor *SECURITY_DESCRIPTOR) (err error) = advapi32.SetKernelObjectSecurity
>>>>>>> 1c0cd6b7

//sys	buildSecurityDescriptor(owner *TRUSTEE, group *TRUSTEE, countAccessEntries uint32, accessEntries *EXPLICIT_ACCESS, countAuditEntries uint32, auditEntries *EXPLICIT_ACCESS, oldSecurityDescriptor *SECURITY_DESCRIPTOR, sizeNewSecurityDescriptor *uint32, newSecurityDescriptor **SECURITY_DESCRIPTOR) (ret error) = advapi32.BuildSecurityDescriptorW
//sys	initializeSecurityDescriptor(absoluteSD *SECURITY_DESCRIPTOR, revision uint32) (err error) = advapi32.InitializeSecurityDescriptor

//sys	getSecurityDescriptorControl(sd *SECURITY_DESCRIPTOR, control *SECURITY_DESCRIPTOR_CONTROL, revision *uint32) (err error) = advapi32.GetSecurityDescriptorControl
//sys	getSecurityDescriptorDacl(sd *SECURITY_DESCRIPTOR, daclPresent *bool, dacl **ACL, daclDefaulted *bool) (err error) = advapi32.GetSecurityDescriptorDacl
//sys	getSecurityDescriptorSacl(sd *SECURITY_DESCRIPTOR, saclPresent *bool, sacl **ACL, saclDefaulted *bool) (err error) = advapi32.GetSecurityDescriptorSacl
//sys	getSecurityDescriptorOwner(sd *SECURITY_DESCRIPTOR, owner **SID, ownerDefaulted *bool) (err error) = advapi32.GetSecurityDescriptorOwner
//sys	getSecurityDescriptorGroup(sd *SECURITY_DESCRIPTOR, group **SID, groupDefaulted *bool) (err error) = advapi32.GetSecurityDescriptorGroup
//sys	getSecurityDescriptorLength(sd *SECURITY_DESCRIPTOR) (len uint32) = advapi32.GetSecurityDescriptorLength
//sys	getSecurityDescriptorRMControl(sd *SECURITY_DESCRIPTOR, rmControl *uint8) (ret error) [failretval!=0] = advapi32.GetSecurityDescriptorRMControl
//sys	isValidSecurityDescriptor(sd *SECURITY_DESCRIPTOR) (isValid bool) = advapi32.IsValidSecurityDescriptor

//sys	setSecurityDescriptorControl(sd *SECURITY_DESCRIPTOR, controlBitsOfInterest SECURITY_DESCRIPTOR_CONTROL, controlBitsToSet SECURITY_DESCRIPTOR_CONTROL) (err error) = advapi32.SetSecurityDescriptorControl
//sys	setSecurityDescriptorDacl(sd *SECURITY_DESCRIPTOR, daclPresent bool, dacl *ACL, daclDefaulted bool) (err error) = advapi32.SetSecurityDescriptorDacl
//sys	setSecurityDescriptorSacl(sd *SECURITY_DESCRIPTOR, saclPresent bool, sacl *ACL, saclDefaulted bool) (err error) = advapi32.SetSecurityDescriptorSacl
//sys	setSecurityDescriptorOwner(sd *SECURITY_DESCRIPTOR, owner *SID, ownerDefaulted bool) (err error) = advapi32.SetSecurityDescriptorOwner
//sys	setSecurityDescriptorGroup(sd *SECURITY_DESCRIPTOR, group *SID, groupDefaulted bool) (err error) = advapi32.SetSecurityDescriptorGroup
//sys	setSecurityDescriptorRMControl(sd *SECURITY_DESCRIPTOR, rmControl *uint8) = advapi32.SetSecurityDescriptorRMControl

//sys	convertStringSecurityDescriptorToSecurityDescriptor(str string, revision uint32, sd **SECURITY_DESCRIPTOR, size *uint32) (err error) = advapi32.ConvertStringSecurityDescriptorToSecurityDescriptorW
//sys	convertSecurityDescriptorToStringSecurityDescriptor(sd *SECURITY_DESCRIPTOR, revision uint32, securityInformation SECURITY_INFORMATION, str **uint16, strLen *uint32) (err error) = advapi32.ConvertSecurityDescriptorToStringSecurityDescriptorW

//sys	makeAbsoluteSD(selfRelativeSD *SECURITY_DESCRIPTOR, absoluteSD *SECURITY_DESCRIPTOR, absoluteSDSize *uint32, dacl *ACL, daclSize *uint32, sacl *ACL, saclSize *uint32, owner *SID, ownerSize *uint32, group *SID, groupSize *uint32) (err error) = advapi32.MakeAbsoluteSD
//sys	makeSelfRelativeSD(absoluteSD *SECURITY_DESCRIPTOR, selfRelativeSD *SECURITY_DESCRIPTOR, selfRelativeSDSize *uint32) (err error) = advapi32.MakeSelfRelativeSD

//sys	setEntriesInAcl(countExplicitEntries uint32, explicitEntries *EXPLICIT_ACCESS, oldACL *ACL, newACL **ACL) (ret error) = advapi32.SetEntriesInAclW

// Control returns the security descriptor control bits.
func (sd *SECURITY_DESCRIPTOR) Control() (control SECURITY_DESCRIPTOR_CONTROL, revision uint32, err error) {
	err = getSecurityDescriptorControl(sd, &control, &revision)
	return
}

// SetControl sets the security descriptor control bits.
func (sd *SECURITY_DESCRIPTOR) SetControl(controlBitsOfInterest SECURITY_DESCRIPTOR_CONTROL, controlBitsToSet SECURITY_DESCRIPTOR_CONTROL) error {
	return setSecurityDescriptorControl(sd, controlBitsOfInterest, controlBitsToSet)
}

// RMControl returns the security descriptor resource manager control bits.
func (sd *SECURITY_DESCRIPTOR) RMControl() (control uint8, err error) {
	err = getSecurityDescriptorRMControl(sd, &control)
	return
}

// SetRMControl sets the security descriptor resource manager control bits.
func (sd *SECURITY_DESCRIPTOR) SetRMControl(rmControl uint8) {
	setSecurityDescriptorRMControl(sd, &rmControl)
}

// DACL returns the security descriptor DACL and whether it was defaulted. The dacl return value may be nil
// if a DACL exists but is an "empty DACL", meaning fully permissive. If the DACL does not exist, err returns
// ERROR_OBJECT_NOT_FOUND.
func (sd *SECURITY_DESCRIPTOR) DACL() (dacl *ACL, defaulted bool, err error) {
	var present bool
	err = getSecurityDescriptorDacl(sd, &present, &dacl, &defaulted)
	if !present {
		err = ERROR_OBJECT_NOT_FOUND
	}
	return
}

// SetDACL sets the absolute security descriptor DACL.
func (absoluteSD *SECURITY_DESCRIPTOR) SetDACL(dacl *ACL, present, defaulted bool) error {
	return setSecurityDescriptorDacl(absoluteSD, present, dacl, defaulted)
}

// SACL returns the security descriptor SACL and whether it was defaulted. The sacl return value may be nil
// if a SACL exists but is an "empty SACL", meaning fully permissive. If the SACL does not exist, err returns
// ERROR_OBJECT_NOT_FOUND.
func (sd *SECURITY_DESCRIPTOR) SACL() (sacl *ACL, defaulted bool, err error) {
	var present bool
	err = getSecurityDescriptorSacl(sd, &present, &sacl, &defaulted)
	if !present {
		err = ERROR_OBJECT_NOT_FOUND
	}
	return
}

// SetSACL sets the absolute security descriptor SACL.
func (absoluteSD *SECURITY_DESCRIPTOR) SetSACL(sacl *ACL, present, defaulted bool) error {
	return setSecurityDescriptorSacl(absoluteSD, present, sacl, defaulted)
}

// Owner returns the security descriptor owner and whether it was defaulted.
func (sd *SECURITY_DESCRIPTOR) Owner() (owner *SID, defaulted bool, err error) {
	err = getSecurityDescriptorOwner(sd, &owner, &defaulted)
	return
}

// SetOwner sets the absolute security descriptor owner.
func (absoluteSD *SECURITY_DESCRIPTOR) SetOwner(owner *SID, defaulted bool) error {
	return setSecurityDescriptorOwner(absoluteSD, owner, defaulted)
}

// Group returns the security descriptor group and whether it was defaulted.
func (sd *SECURITY_DESCRIPTOR) Group() (group *SID, defaulted bool, err error) {
	err = getSecurityDescriptorGroup(sd, &group, &defaulted)
	return
}

// SetGroup sets the absolute security descriptor owner.
func (absoluteSD *SECURITY_DESCRIPTOR) SetGroup(group *SID, defaulted bool) error {
	return setSecurityDescriptorGroup(absoluteSD, group, defaulted)
}

// Length returns the length of the security descriptor.
func (sd *SECURITY_DESCRIPTOR) Length() uint32 {
	return getSecurityDescriptorLength(sd)
}

// IsValid returns whether the security descriptor is valid.
func (sd *SECURITY_DESCRIPTOR) IsValid() bool {
	return isValidSecurityDescriptor(sd)
}

// String returns the SDDL form of the security descriptor, with a function signature that can be
// used with %v formatting directives.
func (sd *SECURITY_DESCRIPTOR) String() string {
	var sddl *uint16
	err := convertSecurityDescriptorToStringSecurityDescriptor(sd, 1, 0xff, &sddl, nil)
	if err != nil {
		return ""
	}
	defer LocalFree(Handle(unsafe.Pointer(sddl)))
	return UTF16PtrToString(sddl)
}

// ToAbsolute converts a self-relative security descriptor into an absolute one.
func (selfRelativeSD *SECURITY_DESCRIPTOR) ToAbsolute() (absoluteSD *SECURITY_DESCRIPTOR, err error) {
	control, _, err := selfRelativeSD.Control()
	if err != nil {
		return
	}
	if control&SE_SELF_RELATIVE == 0 {
		err = ERROR_INVALID_PARAMETER
		return
	}
	var absoluteSDSize, daclSize, saclSize, ownerSize, groupSize uint32
	err = makeAbsoluteSD(selfRelativeSD, nil, &absoluteSDSize,
		nil, &daclSize, nil, &saclSize, nil, &ownerSize, nil, &groupSize)
	switch err {
	case ERROR_INSUFFICIENT_BUFFER:
	case nil:
		// makeAbsoluteSD is expected to fail, but it succeeds.
		return nil, ERROR_INTERNAL_ERROR
	default:
		return nil, err
	}
	if absoluteSDSize > 0 {
		absoluteSD = (*SECURITY_DESCRIPTOR)(unsafe.Pointer(&make([]byte, absoluteSDSize)[0]))
	}
	var (
		dacl  *ACL
		sacl  *ACL
		owner *SID
		group *SID
	)
	if daclSize > 0 {
		dacl = (*ACL)(unsafe.Pointer(&make([]byte, daclSize)[0]))
	}
	if saclSize > 0 {
		sacl = (*ACL)(unsafe.Pointer(&make([]byte, saclSize)[0]))
	}
	if ownerSize > 0 {
		owner = (*SID)(unsafe.Pointer(&make([]byte, ownerSize)[0]))
	}
	if groupSize > 0 {
		group = (*SID)(unsafe.Pointer(&make([]byte, groupSize)[0]))
	}
	err = makeAbsoluteSD(selfRelativeSD, absoluteSD, &absoluteSDSize,
		dacl, &daclSize, sacl, &saclSize, owner, &ownerSize, group, &groupSize)
	return
}

// ToSelfRelative converts an absolute security descriptor into a self-relative one.
func (absoluteSD *SECURITY_DESCRIPTOR) ToSelfRelative() (selfRelativeSD *SECURITY_DESCRIPTOR, err error) {
	control, _, err := absoluteSD.Control()
	if err != nil {
		return
	}
	if control&SE_SELF_RELATIVE != 0 {
		err = ERROR_INVALID_PARAMETER
		return
	}
	var selfRelativeSDSize uint32
	err = makeSelfRelativeSD(absoluteSD, nil, &selfRelativeSDSize)
	switch err {
	case ERROR_INSUFFICIENT_BUFFER:
	case nil:
		// makeSelfRelativeSD is expected to fail, but it succeeds.
		return nil, ERROR_INTERNAL_ERROR
	default:
		return nil, err
	}
	if selfRelativeSDSize > 0 {
		selfRelativeSD = (*SECURITY_DESCRIPTOR)(unsafe.Pointer(&make([]byte, selfRelativeSDSize)[0]))
	}
	err = makeSelfRelativeSD(absoluteSD, selfRelativeSD, &selfRelativeSDSize)
	return
}

func (selfRelativeSD *SECURITY_DESCRIPTOR) copySelfRelativeSecurityDescriptor() *SECURITY_DESCRIPTOR {
<<<<<<< HEAD
	sdLen := (int)(selfRelativeSD.Length())
=======
	sdLen := int(selfRelativeSD.Length())
	const min = int(unsafe.Sizeof(SECURITY_DESCRIPTOR{}))
	if sdLen < min {
		sdLen = min
	}
>>>>>>> 1c0cd6b7

	var src []byte
	h := (*unsafeheader.Slice)(unsafe.Pointer(&src))
	h.Data = unsafe.Pointer(selfRelativeSD)
	h.Len = sdLen
	h.Cap = sdLen

<<<<<<< HEAD
	dst := make([]byte, sdLen)
=======
	const psize = int(unsafe.Sizeof(uintptr(0)))

	var dst []byte
	h = (*unsafeheader.Slice)(unsafe.Pointer(&dst))
	alloc := make([]uintptr, (sdLen+psize-1)/psize)
	h.Data = (*unsafeheader.Slice)(unsafe.Pointer(&alloc)).Data
	h.Len = sdLen
	h.Cap = sdLen

>>>>>>> 1c0cd6b7
	copy(dst, src)
	return (*SECURITY_DESCRIPTOR)(unsafe.Pointer(&dst[0]))
}

// SecurityDescriptorFromString converts an SDDL string describing a security descriptor into a
// self-relative security descriptor object allocated on the Go heap.
func SecurityDescriptorFromString(sddl string) (sd *SECURITY_DESCRIPTOR, err error) {
	var winHeapSD *SECURITY_DESCRIPTOR
	err = convertStringSecurityDescriptorToSecurityDescriptor(sddl, 1, &winHeapSD, nil)
	if err != nil {
		return
	}
	defer LocalFree(Handle(unsafe.Pointer(winHeapSD)))
	return winHeapSD.copySelfRelativeSecurityDescriptor(), nil
}

// GetSecurityInfo queries the security information for a given handle and returns the self-relative security
// descriptor result on the Go heap.
func GetSecurityInfo(handle Handle, objectType SE_OBJECT_TYPE, securityInformation SECURITY_INFORMATION) (sd *SECURITY_DESCRIPTOR, err error) {
	var winHeapSD *SECURITY_DESCRIPTOR
	err = getSecurityInfo(handle, objectType, securityInformation, nil, nil, nil, nil, &winHeapSD)
	if err != nil {
		return
	}
	defer LocalFree(Handle(unsafe.Pointer(winHeapSD)))
	return winHeapSD.copySelfRelativeSecurityDescriptor(), nil
}

// GetNamedSecurityInfo queries the security information for a given named object and returns the self-relative security
// descriptor result on the Go heap.
func GetNamedSecurityInfo(objectName string, objectType SE_OBJECT_TYPE, securityInformation SECURITY_INFORMATION) (sd *SECURITY_DESCRIPTOR, err error) {
	var winHeapSD *SECURITY_DESCRIPTOR
	err = getNamedSecurityInfo(objectName, objectType, securityInformation, nil, nil, nil, nil, &winHeapSD)
	if err != nil {
		return
	}
	defer LocalFree(Handle(unsafe.Pointer(winHeapSD)))
	return winHeapSD.copySelfRelativeSecurityDescriptor(), nil
}

// BuildSecurityDescriptor makes a new security descriptor using the input trustees, explicit access lists, and
// prior security descriptor to be merged, any of which can be nil, returning the self-relative security descriptor
// result on the Go heap.
func BuildSecurityDescriptor(owner *TRUSTEE, group *TRUSTEE, accessEntries []EXPLICIT_ACCESS, auditEntries []EXPLICIT_ACCESS, mergedSecurityDescriptor *SECURITY_DESCRIPTOR) (sd *SECURITY_DESCRIPTOR, err error) {
	var winHeapSD *SECURITY_DESCRIPTOR
	var winHeapSDSize uint32
	var firstAccessEntry *EXPLICIT_ACCESS
	if len(accessEntries) > 0 {
		firstAccessEntry = &accessEntries[0]
	}
	var firstAuditEntry *EXPLICIT_ACCESS
	if len(auditEntries) > 0 {
		firstAuditEntry = &auditEntries[0]
	}
	err = buildSecurityDescriptor(owner, group, uint32(len(accessEntries)), firstAccessEntry, uint32(len(auditEntries)), firstAuditEntry, mergedSecurityDescriptor, &winHeapSDSize, &winHeapSD)
	if err != nil {
		return
	}
	defer LocalFree(Handle(unsafe.Pointer(winHeapSD)))
	return winHeapSD.copySelfRelativeSecurityDescriptor(), nil
}

// NewSecurityDescriptor creates and initializes a new absolute security descriptor.
func NewSecurityDescriptor() (absoluteSD *SECURITY_DESCRIPTOR, err error) {
	absoluteSD = &SECURITY_DESCRIPTOR{}
	err = initializeSecurityDescriptor(absoluteSD, 1)
	return
}

// ACLFromEntries returns a new ACL on the Go heap containing a list of explicit entries as well as those of another ACL.
// Both explicitEntries and mergedACL are optional and can be nil.
func ACLFromEntries(explicitEntries []EXPLICIT_ACCESS, mergedACL *ACL) (acl *ACL, err error) {
	var firstExplicitEntry *EXPLICIT_ACCESS
	if len(explicitEntries) > 0 {
		firstExplicitEntry = &explicitEntries[0]
	}
	var winHeapACL *ACL
	err = setEntriesInAcl(uint32(len(explicitEntries)), firstExplicitEntry, mergedACL, &winHeapACL)
	if err != nil {
		return
	}
	defer LocalFree(Handle(unsafe.Pointer(winHeapACL)))
	aclBytes := make([]byte, winHeapACL.aclSize)
	copy(aclBytes, (*[(1 << 31) - 1]byte)(unsafe.Pointer(winHeapACL))[:len(aclBytes):len(aclBytes)])
	return (*ACL)(unsafe.Pointer(&aclBytes[0])), nil
}<|MERGE_RESOLUTION|>--- conflicted
+++ resolved
@@ -624,10 +624,7 @@
 
 // Authorization Functions
 //sys	checkTokenMembership(tokenHandle Token, sidToCheck *SID, isMember *int32) (err error) = advapi32.CheckTokenMembership
-<<<<<<< HEAD
-=======
 //sys	isTokenRestricted(tokenHandle Token) (ret bool, err error) [!failretval] = advapi32.IsTokenRestricted
->>>>>>> 1c0cd6b7
 //sys	OpenProcessToken(process Handle, access uint32, token *Token) (err error) = advapi32.OpenProcessToken
 //sys	OpenThreadToken(thread Handle, access uint32, openAsSelf bool, token *Token) (err error) = advapi32.OpenThreadToken
 //sys	ImpersonateSelf(impersonationlevel uint32) (err error) = advapi32.ImpersonateSelf
@@ -841,8 +838,6 @@
 	return b != 0, nil
 }
 
-<<<<<<< HEAD
-=======
 // IsRestricted reports whether the access token t is a restricted token.
 func (t Token) IsRestricted() (isRestricted bool, err error) {
 	isRestricted, err = isTokenRestricted(t)
@@ -853,7 +848,6 @@
 	return
 }
 
->>>>>>> 1c0cd6b7
 const (
 	WTS_CONSOLE_CONNECT        = 0x1
 	WTS_CONSOLE_DISCONNECT     = 0x2
@@ -914,8 +908,6 @@
 	dacl     *ACL
 }
 
-<<<<<<< HEAD
-=======
 type SECURITY_QUALITY_OF_SERVICE struct {
 	Length              uint32
 	ImpersonationLevel  uint32
@@ -929,7 +921,6 @@
 	SECURITY_DYNAMIC_TRACKING = 1
 )
 
->>>>>>> 1c0cd6b7
 type SecurityAttributes struct {
 	Length             uint32
 	SecurityDescriptor *SECURITY_DESCRIPTOR
@@ -1136,16 +1127,10 @@
 }
 
 //sys	getSecurityInfo(handle Handle, objectType SE_OBJECT_TYPE, securityInformation SECURITY_INFORMATION, owner **SID, group **SID, dacl **ACL, sacl **ACL, sd **SECURITY_DESCRIPTOR) (ret error) = advapi32.GetSecurityInfo
-<<<<<<< HEAD
-//sys	SetSecurityInfo(handle Handle, objectType SE_OBJECT_TYPE, securityInformation SECURITY_INFORMATION, owner *SID, group *SID, dacl *ACL, sacl *ACL) = advapi32.SetSecurityInfo
-//sys	getNamedSecurityInfo(objectName string, objectType SE_OBJECT_TYPE, securityInformation SECURITY_INFORMATION, owner **SID, group **SID, dacl **ACL, sacl **ACL, sd **SECURITY_DESCRIPTOR) (ret error) = advapi32.GetNamedSecurityInfoW
-//sys	SetNamedSecurityInfo(objectName string, objectType SE_OBJECT_TYPE, securityInformation SECURITY_INFORMATION, owner *SID, group *SID, dacl *ACL, sacl *ACL) (ret error) = advapi32.SetNamedSecurityInfoW
-=======
 //sys	SetSecurityInfo(handle Handle, objectType SE_OBJECT_TYPE, securityInformation SECURITY_INFORMATION, owner *SID, group *SID, dacl *ACL, sacl *ACL) (ret error) = advapi32.SetSecurityInfo
 //sys	getNamedSecurityInfo(objectName string, objectType SE_OBJECT_TYPE, securityInformation SECURITY_INFORMATION, owner **SID, group **SID, dacl **ACL, sacl **ACL, sd **SECURITY_DESCRIPTOR) (ret error) = advapi32.GetNamedSecurityInfoW
 //sys	SetNamedSecurityInfo(objectName string, objectType SE_OBJECT_TYPE, securityInformation SECURITY_INFORMATION, owner *SID, group *SID, dacl *ACL, sacl *ACL) (ret error) = advapi32.SetNamedSecurityInfoW
 //sys	SetKernelObjectSecurity(handle Handle, securityInformation SECURITY_INFORMATION, securityDescriptor *SECURITY_DESCRIPTOR) (err error) = advapi32.SetKernelObjectSecurity
->>>>>>> 1c0cd6b7
 
 //sys	buildSecurityDescriptor(owner *TRUSTEE, group *TRUSTEE, countAccessEntries uint32, accessEntries *EXPLICIT_ACCESS, countAuditEntries uint32, auditEntries *EXPLICIT_ACCESS, oldSecurityDescriptor *SECURITY_DESCRIPTOR, sizeNewSecurityDescriptor *uint32, newSecurityDescriptor **SECURITY_DESCRIPTOR) (ret error) = advapi32.BuildSecurityDescriptorW
 //sys	initializeSecurityDescriptor(absoluteSD *SECURITY_DESCRIPTOR, revision uint32) (err error) = advapi32.InitializeSecurityDescriptor
@@ -1349,15 +1334,11 @@
 }
 
 func (selfRelativeSD *SECURITY_DESCRIPTOR) copySelfRelativeSecurityDescriptor() *SECURITY_DESCRIPTOR {
-<<<<<<< HEAD
-	sdLen := (int)(selfRelativeSD.Length())
-=======
 	sdLen := int(selfRelativeSD.Length())
 	const min = int(unsafe.Sizeof(SECURITY_DESCRIPTOR{}))
 	if sdLen < min {
 		sdLen = min
 	}
->>>>>>> 1c0cd6b7
 
 	var src []byte
 	h := (*unsafeheader.Slice)(unsafe.Pointer(&src))
@@ -1365,9 +1346,6 @@
 	h.Len = sdLen
 	h.Cap = sdLen
 
-<<<<<<< HEAD
-	dst := make([]byte, sdLen)
-=======
 	const psize = int(unsafe.Sizeof(uintptr(0)))
 
 	var dst []byte
@@ -1377,7 +1355,6 @@
 	h.Len = sdLen
 	h.Cap = sdLen
 
->>>>>>> 1c0cd6b7
 	copy(dst, src)
 	return (*SECURITY_DESCRIPTOR)(unsafe.Pointer(&dst[0]))
 }
